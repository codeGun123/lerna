--- conflicted
+++ resolved
@@ -28,19 +28,16 @@
    * @param {Function} callback
    */
   bootstrapPackages(callback) {
-<<<<<<< HEAD
-    this.logger.info(`Bootstrapping ${this.filteredPackages.length} packages`);
-    this.batchedPackages = this.toposort
-      ? PackageUtilities.topologicallyBatchPackages(this.filteredPackages, this.logger)
-      : [ this.filteredPackages ];
-=======
     this.packagesToBootstrap = this.filteredPackages;
     if (this.flags.includeFilteredDependencies) {
       this.packagesToBootstrap = PackageUtilities.addDependencies(this.filteredPackages, this.packageGraph);
     }
-    this.filteredGraph = PackageUtilities.getPackageGraph(this.packagesToBootstrap);
+ 
     this.logger.info(`Bootstrapping ${this.packagesToBootstrap.length} packages`);
->>>>>>> e0c00107
+    this.batchedPackages = this.toposort
+      ? PackageUtilities.topologicallyBatchPackages(this.packagesToBootstrap, this.logger)
+      : [ this.packagesToBootstrap ];
+    
     async.series([
       // preinstall bootstrapped packages
       (cb) => this.preinstallPackages(cb),
@@ -56,22 +53,11 @@
   }
 
   runScriptInPackages(scriptName, callback) {
-<<<<<<< HEAD
-    this.progressBar.init(this.filteredPackages.length);
-=======
-    const packages = this.filteredPackages.slice();
-    const batches = PackageUtilities.topologicallyBatchPackages(packages, this.logger);
-
     if (!batches.length) {
       return callback(null, true);
     }
 
-    this.progressBar.init(packages.length);
-
-    const bootstrapBatch = () => {
-      const batch = batches.shift();
->>>>>>> e0c00107
-
+    this.progressBar.init(this.packagesToBootstrap.length);
     PackageUtilities.runParallelBatches(this.batchedPackages, (pkg) => (done) => {
       pkg.runScript(scriptName, (err) => {
         this.progressBar.tick(pkg.name);
