import NpmUtilities from "../NpmUtilities";
import Command from "../Command";
import async from "async";

export default class RunCommand extends Command {
  initialize(callback) {
    this.script = this.input[0];
    this.args = this.input.slice(1);

    if (!this.script) {
      callback(new Error("You must specify which npm script to run."));
      return;
    }

    this.packagesWithScript = this.filteredPackages
      .filter((pkg) => pkg.scripts && pkg.scripts[this.script]);

    if (!this.packagesWithScript.length) {
      callback(new Error(`No packages found with the npm script '${this.script}'`));
      return;
    }

<<<<<<< HEAD
    if (this.flags.scope) {
      this.logger.info(`Scoping to packages that match '${this.flags.scope}'`);
      try {
        this.packagesWithScript = PackageUtilities.filterPackages(this.packagesWithScript, this.flags.scope);
      } catch (err) {
        callback(err);
        return;
      }
    }

    this.batchedPackages = this.flags.toposort
      ? PackageUtilities.topologicallyBatchPackages(this.packagesWithScript, this.logger)
      : [ this.packagesWithScript ];

=======
>>>>>>> 2db4adc1
    callback(null, true);
  }

  execute(callback) {
    this.runScriptInPackages((err) => {
      if (err) {
        callback(err);
      } else {
        this.logger.success(`Successfully ran npm script '${this.script}' in packages:`);
        this.logger.success(this.packagesWithScript.map((pkg) => `- ${pkg.name}`).join("\n"));
        callback(null, true);
      }
    });
  }

  runScriptInPackages(callback) {
    PackageUtilities.runParallelBatches(this.batchedPackages, (pkg) => (done) => {
      this.runScriptInPackage(pkg, done);
    }, this.concurrency, callback);
  }

  runScriptInPackage(pkg, callback) {
    NpmUtilities.runScriptInDir(this.script, this.args, pkg.location, (err, stdout) => {
      this.logger.info(stdout);
      if (err) {
        this.logger.error(`Errored while running npm script '${this.script}' in '${pkg.name}'`, err);
      }
      callback(err);
    });
  }
}<|MERGE_RESOLUTION|>--- conflicted
+++ resolved
@@ -20,23 +20,10 @@
       return;
     }
 
-<<<<<<< HEAD
-    if (this.flags.scope) {
-      this.logger.info(`Scoping to packages that match '${this.flags.scope}'`);
-      try {
-        this.packagesWithScript = PackageUtilities.filterPackages(this.packagesWithScript, this.flags.scope);
-      } catch (err) {
-        callback(err);
-        return;
-      }
-    }
-
     this.batchedPackages = this.flags.toposort
       ? PackageUtilities.topologicallyBatchPackages(this.packagesWithScript, this.logger)
       : [ this.packagesWithScript ];
 
-=======
->>>>>>> 2db4adc1
     callback(null, true);
   }
 
